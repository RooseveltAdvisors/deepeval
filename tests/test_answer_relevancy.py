--- conflicted
+++ resolved
@@ -46,11 +46,7 @@
 """
 
 
-<<<<<<< HEAD
-@pytest.mark.skip(rgeason="openai is very expensive")
-=======
 @pytest.mark.skip(reason="openai is very expensive")
->>>>>>> ede6b97a
 def test_answer_relevancy():
     metric = AnswerRelevancyMetric(threshold=0.5)
     test_case = LLMTestCase(
